/******************************************************************************\
 *           ___        __                                                    *
 *          /\_ \    __/\ \                                                   *
 *          \//\ \  /\_\ \ \____    ___   _____   _____      __               *
 *            \ \ \ \/\ \ \ '__`\  /'___\/\ '__`\/\ '__`\  /'__`\             *
 *             \_\ \_\ \ \ \ \L\ \/\ \__/\ \ \L\ \ \ \L\ \/\ \L\.\_           *
 *             /\____\\ \_\ \_,__/\ \____\\ \ ,__/\ \ ,__/\ \__/.\_\          *
 *             \/____/ \/_/\/___/  \/____/ \ \ \/  \ \ \/  \/__/\/_/          *
 *                                          \ \_\   \ \_\                     *
 *                                           \/_/    \/_/                     *
 *                                                                            *
 * Copyright (C) 2011, 2012                                                   *
 * Dominik Charousset <dominik.charousset@haw-hamburg.de>                     *
 *                                                                            *
 * This file is part of libcppa.                                              *
 * libcppa is free software: you can redistribute it and/or modify it under   *
 * the terms of the GNU Lesser General Public License as published by the     *
 * Free Software Foundation, either version 3 of the License                  *
 * or (at your option) any later version.                                     *
 *                                                                            *
 * libcppa is distributed in the hope that it will be useful,                 *
 * but WITHOUT ANY WARRANTY; without even the implied warranty of             *
 * MERCHANTABILITY or FITNESS FOR A PARTICULAR PURPOSE.                       *
 * See the GNU Lesser General Public License for more details.                *
 *                                                                            *
 * You should have received a copy of the GNU Lesser General Public License   *
 * along with libcppa. If not, see <http://www.gnu.org/licenses/>.            *
\******************************************************************************/


#include <chrono>
#include <utility>
#include <iostream>

#include <boost/timer.hpp>
#include <boost/progress.hpp>

#include "utility.hpp"
#include "cppa/cppa.hpp"
#include "cppa/match.hpp"
#include "cppa/actor_proxy.hpp"

using std::cout;
using std::endl;
using std::string;
using std::uint16_t;
using std::uint32_t;

using namespace cppa;
using namespace cppa::placeholders;

#define PRINT_MESSAGE() { \
std::ostringstream oss; \
oss << to_string(self->parent_process()) << ": " << __PRETTY_FUNCTION__ << " ->" \
    << to_string(self->last_dequeued()) \
    << "\n"; \
cout << oss.str(); \
} ((void) 0)

option<int> c_2i(char const* cstr) {
    char* endptr = nullptr;
    int result = static_cast<int>(strtol(cstr, &endptr, 10));
    if (endptr == nullptr || *endptr != '\0') {
       return {};
    }
    return result;
}

inline option<int> _2i(const std::string& str) {
    return c_2i(str.c_str());
}

void usage() {
    cout << "Running in server mode:"                                    << endl
         << "  mode=server  "                                            << endl
         << "  --port=NUM       publishes an actor at port NUM"          << endl
         << "  -p NUM           alias for --port=NUM"                    << endl
         << endl
         << endl
         << "Running the benchmark:"                                     << endl
         << "  mode=benchmark run the benchmark, connect to any number"  << endl
         << "                   of given servers, use HOST:PORT syntax"  << endl
         << "  num_pings=NUM  run benchmark with NUM messages per node"  << endl
         << endl
         << "  example: mode=benchmark 192.168.9.1:1234 "
                                        "192.168.9.2:1234 "
                                        "--num_pings=100"                << endl
         << endl
         << endl
         << "Shutdown servers:"                                          << endl
         << "  mode=shutdown  shuts down any number of given servers"    << endl
         << endl
         << endl
         << "Miscellaneous:"                                             << endl
         << "  -h, --help       print this text and exit"                << endl
         << endl;
    exit(0);
}

template<class MatchExpr>
class actor_template {

    MatchExpr m_expr;

 public:

    actor_template(MatchExpr me) : m_expr(std::move(me)) { }

    actor_ptr spawn() const {
        struct impl : fsm_actor<impl> {
            behavior init_state;
            impl(const MatchExpr& mx) : init_state(mx.as_partial_function()) {
            }
        };
        return cppa::spawn(new impl{m_expr});
    }

};

template<typename... Args>
auto actor_prototype(const Args&... args) -> actor_template<decltype(mexpr_concat(args...))> {
    return {mexpr_concat(args...)};
}

struct ping_actor : fsm_actor<ping_actor> {

    behavior init_state;
    actor_ptr parent;

    ping_actor(actor_ptr parent_ptr) : parent(std::move(parent_ptr)) {
        init_state = (
            on(atom("kickoff"), arg_match) >> [=](actor_ptr pong, uint32_t value) {
                send(pong, atom("ping"), value);
                become (
                    on<atom("pong"), uint32_t>().when(_x2 == uint32_t(0)) >> [=]() {
                        send(parent, atom("done"));
                        become_void();
                    },
                    on(atom("pong"), arg_match) >> [=](uint32_t value) {
                        reply(atom("ping"), value - 1);
                    },
                    others() >> [=]() {
                        cout << "ping_actor: unexpected: "
                             << to_string(last_dequeued())
                             << endl;
                    }
                );
            },
            others() >> [=]() {
                cout << "ping_actor: unexpected: "
                     << to_string(last_dequeued())
                     << endl;
            }
        );
    }

};

struct server_actor : fsm_actor<server_actor> {

    typedef std::map<std::pair<string, uint16_t>, actor_ptr> pong_map;

    behavior init_state;
    pong_map m_pongs;

    server_actor() {
        trap_exit(true);
        init_state = (
            on(atom("ping"), arg_match) >> [=](uint32_t value) {
                reply(atom("pong"), value);
            },
            on(atom("add_pong"), arg_match) >> [=](const string& host, uint16_t port) {
                auto key = std::make_pair(host, port);
                auto i = m_pongs.find(key);
                if (i == m_pongs.end()) {
                    try {
                        auto p = remote_actor(host.c_str(), port);
                        link_to(p);
                        m_pongs.insert(std::make_pair(key, p));
                        reply(atom("ok"));
                    }
                    catch (std::exception& e) {
                        reply(atom("error"), e.what());
                    }
                }
                else {
                    reply(atom("ok"));
                }
            },
            on(atom("kickoff"), arg_match) >> [=](uint32_t num_pings) {
                for (auto& kvp : m_pongs) {
                    auto ping = spawn(new ping_actor(last_sender()));
                    send(ping, atom("kickoff"), kvp.second, num_pings);
                }
            },
            on(atom("purge")) >> [=]() {
                m_pongs.clear();
            },
            on<atom("EXIT"), uint32_t>() >> [=]() {
                actor_ptr who = last_sender();
                auto i = std::find_if(m_pongs.begin(), m_pongs.end(),
                                      [&](const pong_map::value_type& kvp) {
                    return kvp.second == who;
                });
                if (i != m_pongs.end()) m_pongs.erase(i);
            },
            on(atom("shutdown")) >> [=]() {
                m_pongs.clear();
                become_void();
            },
            others() >> [=]() {
                cout << "unexpected: " << to_string(last_dequeued()) << endl;
            }

        );
    }

};

template<typename Arg0>
void usage(Arg0&& arg0) {
    cout << std::forward<Arg0>(arg0) << endl << endl;
    usage();
}

template<typename Arg0, typename Arg1, typename... Args>
void usage(Arg0&& arg0, Arg1&& arg1, Args&&... args) {
    cout << std::forward<Arg0>(arg0);
    usage(std::forward<Arg1>(arg1), std::forward<Args>(args)...);
}

template<typename Iterator>
void server_mode(Iterator first, Iterator last) {
    string port_prefix = "--port=";
    // extracts port from a key-value pair
    auto kvp_port = [&](const string& str) -> option<int> {
        if (std::equal(port_prefix.begin(), port_prefix.end(), str.begin())) {
            return c_2i(str.c_str() + port_prefix.size());
        }
        return {};
    };
    match(std::vector<string>{first, last}) ( (on(kvp_port) || on("-p", _2i)) >> [](int port) {
            if (port > 1024 && port < 65536) {
                publish(spawn(new server_actor), port);
            }
            else {
                usage("illegal port: ", port);
            }
        },
        others() >> [=]() {
            if (first != last) usage("illegal argument: ", *first);
            else usage();
        }
    );
    await_all_others_done();
}

template<typename Iterator>
void client_mode(Iterator first, Iterator last) {
    if (first == last) usage("no server, no fun");
    std::uint32_t init_value = 0;
    std::vector<std::pair<string, uint16_t> > remotes;
    string pings_prefix = "--num_pings=";
    auto num_msgs = [&](const string& str) -> option<int> {
        if (std::equal(pings_prefix.begin(), pings_prefix.end(), str.begin())) {
            return c_2i(str.c_str() + pings_prefix.size());
        }
        return {};
    };
    match_each(first, last, std::bind(split, std::placeholders::_1, ':')) (
        on(val<string>, _2i) >> [&](string& host, int port) {
            if (port <= 1024 || port >= 65536) {
                throw std::invalid_argument("illegal port: " + std::to_string(port));
            }
            remotes.emplace_back(std::move(host), static_cast<uint16_t>(port));
        },
        on(num_msgs) >> [&](int num) {
            if (num > 0) init_value = static_cast<uint32_t>(num);
        }
    );
    if (init_value == 0) {
        cout << "no non-zero, non-negative init value given" << endl;
        exit(1);
    }
    if (remotes.size() < 2) {
        cout << "less than two nodes given" << endl;
        exit(1);
    }
    std::vector<actor_ptr> remote_actors;
    for (auto& r : remotes) {
        remote_actors.push_back(remote_actor(r.first.c_str(), r.second));
    }
    // setup phase
    //cout << "tell server nodes to connect to each other" << endl;
    for (size_t i = 0; i < remotes.size(); ++i) {
        for (size_t j = 0; j < remotes.size(); ++j) {
            if (i != j) {
                auto& r = remotes[j];
<<<<<<< HEAD
                send(remote_actors[i],
                     atom("add_pong"), r.first, r.second);
                receive (
                    on(atom("ok")) >> []() {
                    },
                    on(atom("error"), arg_match) >> [&](const string& str) {
                        cout << "error on node " << i << ": " << str << endl;
                        for (auto& x : remote_actors) {
                            send(x, atom("purge"));
                        }
                        throw std::logic_error("");
                    },
                    others() >> []() {
                        cout << "expected {ok|error}, received: "
                             << to_string(self->last_dequeued())
                             << endl;
                        throw std::logic_error("");
                    },
                    after(std::chrono::seconds(10)) >> [&]() {
                        cout << "remote didn't answer within 10sec." << endl;
                        for (auto& x : remote_actors) {
                            send(x, atom("purge"));
                        }
                        throw std::logic_error("");
                    }
                );
=======
                send(remote_actors[i], atom("add_pong"), r.first, r.second);
>>>>>>> f2735dea
            }
        }
    }
    { // collect {ok} messages
        size_t i = 0;
        size_t end = remote_actors.size() * (remote_actors.size() - 1);
        receive_for(i, end) (
            on(atom("ok")) >> []() {
            },
            on(atom("error"), arg_match) >> [&](string const& str) {
                cout << "error: " << str << endl;
                for (auto& x : remote_actors) {
                    send(x, atom("purge"));
                }
                throw std::logic_error("");
            },
            others() >> []() {
                cout << "expected {ok|error}, received: "
                     << to_string(self->last_dequeued())
                     << endl;
                throw std::logic_error("");
            },
            after(std::chrono::seconds(10)) >> [&]() {
                cout << "remote didn't answer within 10sec." << endl;
                for (auto& x : remote_actors) {
                    send(x, atom("purge"));
                }
                throw std::logic_error("");
            }
        );
    }
    // kickoff
    //cout << "setup done" << endl;
    //cout << "kickoff, init value = " << init_value << endl;
    for (auto& r : remote_actors) {
        send(r, atom("kickoff"), init_value);
    }
    { // collect {done} messages
        size_t i = 0;
        size_t end = remote_actors.size() * (remote_actors.size() - 1);
        receive_for(i, end) (
            on(atom("done")) >> []() {
                //cout << "...done..." << endl;
            },
            others() >> []() {
                cout << "unexpected: " << to_string(self->last_dequeued()) << endl;
                throw std::logic_error("");
            }
        );
    }
    await_all_others_done();
}

template<typename Iterator>
void shutdown_mode(Iterator first, Iterator last) {
    std::vector<std::pair<string, uint16_t> > remotes;
    match_each(first, last, std::bind(split, std::placeholders::_1, ':')) (
        on(val<string>, _2i) >> [&](string& host, int port) {
            if (port <= 1024 || port >= 65536) {
                throw std::invalid_argument("illegal port: " + std::to_string(port));
            }
            remotes.emplace_back(std::move(host), static_cast<uint16_t>(port));
        }
    );
    for (auto& r : remotes) {
        try {
            actor_ptr x = remote_actor(r.first.c_str(), r.second);
            monitor(x);
            send(x, atom("shutdown"));
            receive (
                on(atom("DOWN"), x, val<std::uint32_t>) >> []() {
                    // ok, done
                },
                after(std::chrono::seconds(10)) >> [&]() {
                    cout << r.first << ":" << r.second << " didn't shut down "
                         << "within 10s"
                         << endl;
                }
            );
        }
        catch (...) {
        }
    }
}

int main(int argc, char** argv) {
    if (argc < 2) usage();
    auto first = argv + 1;
    auto last = argv + argc;
    match(*first) (
        on<string>().when(_x1.in({"-h", "--help"})) >> []() {
            usage();
        },
        on("mode=server") >> [=]() {
            server_mode(first + 1, last);
        },
        on("mode=benchmark") >> [=]() {
            client_mode(first + 1, last);
            await_all_others_done();
        },
        on("mode=shutdown") >> [=]() {
            shutdown_mode(first + 1, last);
        },
        others() >> [=]() {
            usage("unknown argument: ", *first);
        }
    );
}<|MERGE_RESOLUTION|>--- conflicted
+++ resolved
@@ -296,36 +296,7 @@
         for (size_t j = 0; j < remotes.size(); ++j) {
             if (i != j) {
                 auto& r = remotes[j];
-<<<<<<< HEAD
-                send(remote_actors[i],
-                     atom("add_pong"), r.first, r.second);
-                receive (
-                    on(atom("ok")) >> []() {
-                    },
-                    on(atom("error"), arg_match) >> [&](const string& str) {
-                        cout << "error on node " << i << ": " << str << endl;
-                        for (auto& x : remote_actors) {
-                            send(x, atom("purge"));
-                        }
-                        throw std::logic_error("");
-                    },
-                    others() >> []() {
-                        cout << "expected {ok|error}, received: "
-                             << to_string(self->last_dequeued())
-                             << endl;
-                        throw std::logic_error("");
-                    },
-                    after(std::chrono::seconds(10)) >> [&]() {
-                        cout << "remote didn't answer within 10sec." << endl;
-                        for (auto& x : remote_actors) {
-                            send(x, atom("purge"));
-                        }
-                        throw std::logic_error("");
-                    }
-                );
-=======
                 send(remote_actors[i], atom("add_pong"), r.first, r.second);
->>>>>>> f2735dea
             }
         }
     }
